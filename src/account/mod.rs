// Copyright 2020 IOTA Stiftung
// SPDX-License-Identifier: Apache-2.0

use crate::{
    address::{Address, IotaAddress},
    client::ClientOptions,
    message::{Message, MessageType},
    signing::{with_signer, SignerType},
};

use chrono::prelude::{DateTime, Utc};
use getset::{Getters, Setters};
use iota::message::prelude::MessageId;
use once_cell::sync::OnceCell;
use serde::{Deserialize, Serialize};

<<<<<<< HEAD
use std::path::PathBuf;
=======
use std::{
    collections::HashMap,
    convert::TryInto,
    path::PathBuf,
    sync::{Arc, Mutex},
};
>>>>>>> c5df42e3

mod sync;
pub(crate) use sync::{repost_message, RepostAction};
pub use sync::{AccountSynchronizer, SyncedAccount, TransferMetadata};

type AddressesLock = Arc<Mutex<Vec<IotaAddress>>>;
type AccountAddressesLock = Arc<Mutex<HashMap<AccountIdentifier, AddressesLock>>>;
static ACCOUNT_ADDRESSES_LOCK: OnceCell<AccountAddressesLock> = OnceCell::new();

pub(crate) fn get_account_addresses_lock(account_id: &AccountIdentifier) -> AddressesLock {
    let mut locks = ACCOUNT_ADDRESSES_LOCK.get_or_init(Default::default).lock().unwrap();
    if !locks.contains_key(&account_id) {
        locks.insert(account_id.clone(), Default::default());
    }
    locks.get(&account_id).unwrap().clone()
}

/// The account identifier.
#[derive(Debug, Clone, Serialize, Deserialize, Hash, PartialEq, Eq)]
#[serde(untagged)]
pub enum AccountIdentifier {
    /// A string identifier.
    Id(String),
    /// An index identifier.
    Index(usize),
}

// When the identifier is a string id.
impl From<&String> for AccountIdentifier {
    fn from(value: &String) -> Self {
        Self::Id(value.clone())
    }
}

impl From<String> for AccountIdentifier {
    fn from(value: String) -> Self {
        Self::Id(value)
    }
}

// When the identifier is an index.
impl From<usize> for AccountIdentifier {
    fn from(value: usize) -> Self {
        Self::Index(value)
    }
}

/// Account initialiser.
pub struct AccountInitialiser<'a> {
    mnemonic: Option<String>,
    alias: Option<String>,
    created_at: Option<DateTime<Utc>>,
    messages: Vec<Message>,
    addresses: Vec<Address>,
    client_options: ClientOptions,
    skip_persistance: bool,
    storage_path: &'a PathBuf,
    signer_type: Option<SignerType>,
}

impl<'a> AccountInitialiser<'a> {
    /// Initialises the account builder.
    pub(crate) fn new(client_options: ClientOptions, storage_path: &'a PathBuf) -> Self {
        Self {
            mnemonic: None,
            alias: None,
            created_at: None,
            messages: vec![],
            addresses: vec![],
            client_options,
            skip_persistance: false,
            storage_path,
            #[cfg(feature = "stronghold")]
            signer_type: Some(SignerType::Stronghold),
            #[cfg(not(feature = "stronghold"))]
            signer_type: None,
        }
    }

    /// Sets the account type.
    pub fn signer_type(mut self, signer_type: SignerType) -> Self {
        self.signer_type.replace(signer_type);
        self
    }

    /// Defines the account BIP-39 mnemonic.
    /// When importing an account from stronghold, the mnemonic won't be required.
    pub fn mnemonic(mut self, mnemonic: impl AsRef<str>) -> Self {
        self.mnemonic = Some(mnemonic.as_ref().to_string());
        self
    }

    /// Defines the account alias. If not defined, we'll generate one.
    pub fn alias(mut self, alias: impl AsRef<str>) -> Self {
        self.alias = Some(alias.as_ref().to_string());
        self
    }

    /// Time of account creation.
    pub fn created_at(mut self, created_at: DateTime<Utc>) -> Self {
        self.created_at = Some(created_at);
        self
    }

    /// Messages associated with the seed.
    /// The account can be initialised with locally stored messages.
    pub fn messages(mut self, messages: Vec<Message>) -> Self {
        self.messages = messages;
        self
    }

    // Address history associated with the seed.
    /// The account can be initialised with locally stored address history.
    pub fn addresses(mut self, addresses: Vec<Address>) -> Self {
        self.addresses = addresses;
        self
    }

    pub(crate) fn skip_persistance(mut self) -> Self {
        self.skip_persistance = true;
        self
    }

    /// Initialises the account.
    pub fn initialise(self) -> crate::Result<Account> {
        let accounts = crate::storage::with_adapter(self.storage_path, |storage| storage.get_all())?;
        let alias = self.alias.unwrap_or_else(|| format!("Account {}", accounts.len()));
        let signer_type = self
            .signer_type
            .ok_or_else(|| anyhow::anyhow!("account type is required"))?;
        let created_at = self.created_at.unwrap_or_else(chrono::Utc::now);
<<<<<<< HEAD
=======
        let mut mnemonic = self.mnemonic;
        if signer_type == SignerType::EnvMnemonic && accounts.is_empty() {
            let _ = dotenv::dotenv();
            if std::env::var("IOTA_WALLET_MNEMONIC").is_err() {
                mnemonic = Some(
                    bip39::Mnemonic::new(bip39::MnemonicType::Words24, bip39::Language::English)
                        .phrase()
                        .to_string(),
                );
            }
        }
>>>>>>> c5df42e3

        // check for empty latest account only when not skipping persistance (account discovery process)
        if !self.skip_persistance {
            if let Some(latest_account) = accounts.last() {
                let latest_account: Account = serde_json::from_str(&latest_account)?;
                if latest_account.messages().is_empty() && latest_account.total_balance() == 0 {
                    return Err(crate::WalletError::LatestAccountIsEmpty);
                }
            }
        }

        let mut account = Account {
<<<<<<< HEAD
            id: "".to_string(), // TODO AccountIdentifier::Index(accounts.len()),
=======
            id: AccountIdentifier::Index(accounts.len()),
>>>>>>> c5df42e3
            signer_type: signer_type.clone(),
            index: accounts.len(),
            alias,
            created_at,
            messages: self.messages,
            addresses: self.addresses,
            client_options: self.client_options,
            storage_path: self.storage_path.clone(),
            has_pending_changes: false,
        };

        let mnemonic = self.mnemonic;
        let id = with_signer(&signer_type, |signer| signer.init_account(&account, mnemonic))?;
        account.set_id(id.into());

        if !self.skip_persistance {
            account.save()?;
        }
        Ok(account)
    }
}

<<<<<<< HEAD
=======
pub(crate) fn account_id_to_stronghold_record_id(account_id: &AccountIdentifier) -> crate::Result<[u8; 32]> {
    if let AccountIdentifier::Id(id) = account_id {
        let decoded = hex::decode(id).map_err(|_| anyhow::anyhow!("account id must be a hex string"))?;
        let id: [u8; 32] = decoded
            .try_into()
            .map_err(|_| anyhow::anyhow!("invalid account id length"))?;
        Ok(id)
    } else {
        Err(anyhow::anyhow!("id can't be index").into())
    }
}

>>>>>>> c5df42e3
/// Account definition.
#[derive(Debug, Getters, Setters, Serialize, Deserialize, Clone, PartialEq)]
#[getset(get = "pub")]
pub struct Account {
    /// The account identifier.
    #[getset(set = "pub(crate)")]
<<<<<<< HEAD
    id: String,
    /// The account type.
=======
    id: AccountIdentifier,
    /// The account's signer type.
>>>>>>> c5df42e3
    signer_type: SignerType,
    /// The account index
    index: usize,
    /// The account alias.
    alias: String,
    /// Time of account creation.
    #[serde(rename = "createdAt")]
    created_at: DateTime<Utc>,
    /// Messages associated with the seed.
    /// The account can be initialised with locally stored messages.
    #[getset(set = "pub")]
    messages: Vec<Message>,
    /// Address history associated with the seed.
    /// The account can be initialised with locally stored address history.
    #[getset(set = "pub")]
    addresses: Vec<Address>,
    /// The client options.
    #[serde(rename = "clientOptions")]
    client_options: ClientOptions,
    #[getset(set = "pub(crate)", get = "pub(crate)")]
    storage_path: PathBuf,
    #[doc(hidden)]
    #[serde(skip)]
    has_pending_changes: bool,
}

impl Account {
    /// Returns the most recent address of the account.
    pub fn latest_address(&self) -> Option<&Address> {
        self.addresses
            .iter()
            .filter(|a| !a.internal())
            .max_by_key(|a| a.key_index())
    }

    /// Returns the builder to setup the process to synchronize this account with the Tangle.
    pub fn sync(&'_ mut self) -> AccountSynchronizer<'_> {
        AccountSynchronizer::new(self, self.storage_path.clone())
    }

    /// Gets the account's total balance.
    /// It's read directly from the storage. To read the latest account balance, you should `sync` first.
    pub fn total_balance(&self) -> u64 {
        self.addresses.iter().fold(0, |acc, address| acc + address.balance())
    }

    /// Gets the account's available balance.
    /// It's read directly from the storage. To read the latest account balance, you should `sync` first.
    ///
    /// The available balance is the balance users are allowed to spend.
    /// For example, if a user with 50i total account balance has made a transaction spending 20i,
    /// the available balance should be (50i-30i) = 20i.
    pub fn available_balance(&self) -> u64 {
        self.addresses()
            .iter()
            .fold(0, |acc, addr| acc + addr.available_balance(&self))
    }

    /// Updates the account alias.
    pub fn set_alias(&mut self, alias: impl AsRef<str>) {
        let alias = alias.as_ref().to_string();
        if !self.has_pending_changes {
            self.has_pending_changes = alias != self.alias;
        }

        self.alias = alias;
    }

    /// Updates the account's client options.
    pub fn set_client_options(&mut self, options: ClientOptions) {
        if !self.has_pending_changes {
            self.has_pending_changes = options != self.client_options;
        }
        self.client_options = options;
    }

    /// Saves the pending changes on the account.
    /// This is automatically performed when the account goes out of scope.
    pub fn save_pending_changes(&mut self) -> crate::Result<()> {
        if self.has_pending_changes {
            self.save()?;
            self.has_pending_changes = false;
        }
        Ok(())
    }

    pub(crate) fn save(&mut self) -> crate::Result<()> {
        let storage_path = self.storage_path.clone();
        crate::storage::save_account(&storage_path, self)
    }

    /// Gets a list of transactions on this account.
    /// It's fetched from the storage. To ensure the database is updated with the latest transactions,
    /// `sync` should be called first.
    ///
    /// * `count` - Number of (most recent) transactions to fetch.
    /// * `from` - Starting point of the subset to fetch.
    /// * `message_type` - Optional message type filter.
    ///
    /// # Example
    ///
    /// ```
    /// use iota_wallet::{account_manager::AccountManager, client::ClientOptionsBuilder, message::MessageType};
    /// # use rand::{thread_rng, Rng};
    ///
    /// # let storage_path: String = thread_rng().gen_ascii_chars().take(10).collect();
    /// # let storage_path = std::path::PathBuf::from(format!("./example-database/{}", storage_path));
    /// // gets 10 received messages, skipping the first 5 most recent messages.
    /// let client_options = ClientOptionsBuilder::node("https://nodes.devnet.iota.org:443")
    ///     .expect("invalid node URL")
    ///     .build();
    /// let mut manager = AccountManager::new().unwrap();
    /// # let mut manager = AccountManager::with_storage_path(storage_path).unwrap();
    /// manager.set_stronghold_password("password").unwrap();
    /// let mut account = manager
    ///     .create_account(client_options)
    ///     .initialise()
    ///     .expect("failed to add account");
    /// account.list_messages(10, 5, Some(MessageType::Received));
    /// ```
    pub fn list_messages(&self, count: usize, from: usize, message_type: Option<MessageType>) -> Vec<&Message> {
        let mut messages: Vec<&Message> = vec![];
        for message in self.messages.iter() {
            // if we already found a message with the same payload,
            // this is a reattachment message
            if let Some(original_message_index) = messages.iter().position(|m| m.payload() == message.payload()) {
                let original_message = messages[original_message_index];
                // if the original message was confirmed, we ignore this reattachment
                if original_message.confirmed().unwrap_or(false) {
                    continue;
                } else {
                    // remove the original message otherwise
                    messages.remove(original_message_index);
                }
            }
            let should_push = if let Some(message_type) = message_type.clone() {
                match message_type {
                    MessageType::Received => *message.incoming(),
                    MessageType::Sent => !message.incoming(),
                    MessageType::Failed => !message.broadcasted(),
                    MessageType::Unconfirmed => !message.confirmed().unwrap_or(false),
                    MessageType::Value => *message.value() > 0,
                }
            } else {
                true
            };
            if should_push {
                messages.push(message);
            }
        }
        let messages_iter = messages.into_iter().skip(from);
        if count == 0 {
            messages_iter.collect()
        } else {
            messages_iter.take(count).collect()
        }
    }

    /// Gets the addresses linked to this account.
    ///
    /// * `unspent` - Whether it should get only unspent addresses or not.
    pub fn list_addresses(&self, unspent: bool) -> Vec<&Address> {
        self.addresses
            .iter()
            .filter(|address| crate::address::is_unspent(&self, address.address()) == unspent)
            .collect()
    }

    /// Gets a new unused address and links it to this account.
    pub fn generate_address(&mut self) -> crate::Result<Address> {
        let address = crate::address::get_new_address(&self)?;
        self.addresses.push(address.clone());

        self.save()?;

        // ignore errors because we fallback to the polling system
        let _ = crate::monitor::monitor_address_balance(&self, address.address());
        Ok(address)
    }

    #[doc(hidden)]
    pub fn append_messages(&mut self, messages: Vec<Message>) {
        self.messages.extend(messages);
    }

    pub(crate) fn append_addresses(&mut self, addresses: Vec<Address>) {
        addresses
            .into_iter()
            .for_each(|address| match self.addresses.iter().position(|a| a == &address) {
                Some(index) => {
                    self.addresses[index] = address;
                }
                None => {
                    self.addresses.push(address);
                }
            });
    }

    #[doc(hidden)]
    pub fn addresses_mut(&mut self) -> &mut Vec<Address> {
        &mut self.addresses
    }

    #[doc(hidden)]
    pub fn messages_mut(&mut self) -> &mut Vec<Message> {
        &mut self.messages
    }

    /// Gets a message with the given id associated with this account.
    pub fn get_message(&self, message_id: &MessageId) -> Option<&Message> {
        self.messages.iter().find(|tx| tx.id() == message_id)
    }
}

impl Drop for Account {
    fn drop(&mut self) {
        let _ = self.save_pending_changes();
    }
}

/// Data returned from the account initialisation.
#[derive(Getters)]
#[getset(get = "pub")]
pub struct InitialisedAccount<'a> {
    /// The account identifier.
    id: &'a str,
    /// The account alias.
    alias: &'a str,
    /// Seed address history.
    addresses: Vec<Address>,
    /// Seed transaction history.
    transactions: Vec<Message>,
    /// Account creation time.
    created_at: DateTime<Utc>,
    /// Time when the account was last synced with the tangle.
    last_synced_at: DateTime<Utc>,
}

#[cfg(test)]
mod tests {
    use crate::client::ClientOptionsBuilder;
    use rusty_fork::rusty_fork_test;

    rusty_fork_test! {
        #[test]
        fn set_alias() {
            let manager = crate::test_utils::get_account_manager();

            let updated_alias = "updated alias";
            let client_options = ClientOptionsBuilder::node("https://nodes.devnet.iota.org:443")
                .expect("invalid node URL")
                .build();

            let account_id = {
                let mut account = manager
                .create_account(client_options)
                .alias("alias")
                .initialise()
                .expect("failed to add account");

                account.set_alias(updated_alias);
                account.id().clone()
            };

            let account_in_storage = manager
                .get_account(&account_id)
                .expect("failed to get account from storage");
            assert_eq!(
                account_in_storage.alias().to_string(),
                updated_alias.to_string()
            );
        }
    }
}<|MERGE_RESOLUTION|>--- conflicted
+++ resolved
@@ -14,16 +14,12 @@
 use once_cell::sync::OnceCell;
 use serde::{Deserialize, Serialize};
 
-<<<<<<< HEAD
-use std::path::PathBuf;
-=======
 use std::{
     collections::HashMap,
     convert::TryInto,
     path::PathBuf,
     sync::{Arc, Mutex},
 };
->>>>>>> c5df42e3
 
 mod sync;
 pub(crate) use sync::{repost_message, RepostAction};
@@ -155,8 +151,6 @@
             .signer_type
             .ok_or_else(|| anyhow::anyhow!("account type is required"))?;
         let created_at = self.created_at.unwrap_or_else(chrono::Utc::now);
-<<<<<<< HEAD
-=======
         let mut mnemonic = self.mnemonic;
         if signer_type == SignerType::EnvMnemonic && accounts.is_empty() {
             let _ = dotenv::dotenv();
@@ -168,7 +162,6 @@
                 );
             }
         }
->>>>>>> c5df42e3
 
         // check for empty latest account only when not skipping persistance (account discovery process)
         if !self.skip_persistance {
@@ -181,11 +174,7 @@
         }
 
         let mut account = Account {
-<<<<<<< HEAD
-            id: "".to_string(), // TODO AccountIdentifier::Index(accounts.len()),
-=======
             id: AccountIdentifier::Index(accounts.len()),
->>>>>>> c5df42e3
             signer_type: signer_type.clone(),
             index: accounts.len(),
             alias,
@@ -208,34 +197,14 @@
     }
 }
 
-<<<<<<< HEAD
-=======
-pub(crate) fn account_id_to_stronghold_record_id(account_id: &AccountIdentifier) -> crate::Result<[u8; 32]> {
-    if let AccountIdentifier::Id(id) = account_id {
-        let decoded = hex::decode(id).map_err(|_| anyhow::anyhow!("account id must be a hex string"))?;
-        let id: [u8; 32] = decoded
-            .try_into()
-            .map_err(|_| anyhow::anyhow!("invalid account id length"))?;
-        Ok(id)
-    } else {
-        Err(anyhow::anyhow!("id can't be index").into())
-    }
-}
-
->>>>>>> c5df42e3
 /// Account definition.
 #[derive(Debug, Getters, Setters, Serialize, Deserialize, Clone, PartialEq)]
 #[getset(get = "pub")]
 pub struct Account {
     /// The account identifier.
     #[getset(set = "pub(crate)")]
-<<<<<<< HEAD
-    id: String,
-    /// The account type.
-=======
     id: AccountIdentifier,
     /// The account's signer type.
->>>>>>> c5df42e3
     signer_type: SignerType,
     /// The account index
     index: usize,
