// Copyright 2020 IOTA Stiftung
// SPDX-License-Identifier: Apache-2.0

use crate::{
    account::{get_account_addresses_lock, Account, AccountHandle},
    address::{Address, AddressBuilder, AddressOutput, IotaAddress},
    client::get_client,
    message::{Message, RemainderValueStrategy, Transfer},
};

use getset::Getters;
use iota::{
    message::prelude::{
        Input, Message as IotaMessage, MessageBuilder, MessageId, Payload, SignatureLockedSingleOutput, Transaction,
        TransactionEssence, UTXOInput,
    },
    ClientMiner,
};
use serde::{ser::Serializer, Serialize};
use slip10::BIP32Path;

use std::{
    convert::TryInto,
    num::NonZeroU64,
    sync::{mpsc::channel, Arc, Mutex, MutexGuard},
    thread,
    time::Duration,
};

mod input_selection;

const OUTPUT_LOCK_TIMEOUT: Duration = Duration::from_secs(30);

/// Syncs addresses with the tangle.
/// The method ensures that the wallet local state has all used addresses plus an unused address.
///
/// To sync addresses for an account from scratch, `address_index` = 0 and `gap_limit` = 10 should be provided.
/// To sync addresses from the latest address, `address_index` = latest address index and `gap_limit` = 1 should be
/// provided.
///
/// # Arguments
///
/// * `address_index` The address index.
/// * `gap_limit` Number of addresses indexes that are generated.
///
/// # Return value
///
/// Returns a (addresses, messages) tuples representing the address history up to latest unused address,
/// and the messages associated with the addresses.
async fn sync_addresses(
    account: &'_ Account,
    address_index: usize,
    gap_limit: usize,
) -> crate::Result<(Vec<Address>, Vec<(MessageId, Option<bool>, IotaMessage)>)> {
    let mut address_index = address_index;

    let mut generated_addresses = vec![];
    let mut found_messages = vec![];
    loop {
        let mut generated_iota_addresses = vec![]; // collection of (address_index, internal, address) pairs
        for i in address_index..(address_index + gap_limit) {
            // generate both `public` and `internal (change)` addresses
            generated_iota_addresses.push((i, false, crate::address::get_iota_address(&account, i, false)?));
            generated_iota_addresses.push((i, true, crate::address::get_iota_address(&account, i, true)?));
        }

        let mut curr_generated_addresses = vec![];
        let mut curr_found_messages = vec![];

        let mut futures_ = vec![];
        for (iota_address_index, iota_address_internal, iota_address) in &generated_iota_addresses {
            futures_.push(async move {
                let client = crate::client::get_client(account.client_options());
                let client = client.read().await;

                let address_outputs = client.get_address().outputs(&iota_address).await?;
                let balance = client.get_address().balance(&iota_address).await?;
                let mut curr_found_messages = vec![];

                let mut curr_found_outputs: Vec<AddressOutput> = vec![];
                for output in address_outputs.iter() {
                    let output = client.get_output(output).await?;
                    let message_id = MessageId::new(
                        output.message_id[..]
                            .try_into()
                            .map_err(|_| crate::WalletError::InvalidMessageIdLength)?,
                    );
                    if let Ok(message) = client.get_message().data(&message_id).await {
                        let metadata = client.get_message().metadata(&message_id).await?;
                        curr_found_messages.push((
                            message_id,
                            metadata.ledger_inclusion_state.map(|l| l == "included"),
                            message,
                        ));
                    }
                    curr_found_outputs.push(output.try_into()?);
                }

                // ignore unused change addresses
                if *iota_address_internal && curr_found_outputs.is_empty() {
                    return crate::Result::Ok((curr_found_messages, None));
                }

                let address = AddressBuilder::new()
                    .address(iota_address.clone())
                    .key_index(*iota_address_index)
                    .balance(balance)
                    .outputs(curr_found_outputs)
                    .internal(*iota_address_internal)
                    .build()?;

                crate::Result::Ok((curr_found_messages, Some(address)))
            });
        }

        let results = futures::future::join_all(futures_).await;
        for result in results {
            let (found_messages, address_opt) = result?;
            if let Some(address) = address_opt {
                curr_generated_addresses.push(address);
            }
            curr_found_messages.extend(found_messages);
        }

        address_index += gap_limit;

        let is_empty = curr_found_messages.is_empty()
            && curr_generated_addresses
                .iter()
                .all(|address| !address.outputs().iter().any(|output| *output.is_spent()));

        found_messages.extend(curr_found_messages.into_iter());
        generated_addresses.extend(curr_generated_addresses.into_iter());

        if is_empty {
            break;
        }
    }

    Ok((generated_addresses, found_messages))
}

/// Syncs messages with the tangle.
/// The method should ensures that the wallet local state has messages associated with the address history.
async fn sync_messages(
    account: &mut Account,
    stop_at_address_index: usize,
) -> crate::Result<Vec<(MessageId, Option<bool>, IotaMessage)>> {
    let mut messages = vec![];
    let client_options = account.client_options().clone();

    let futures_ = account
        .addresses_mut()
        .iter_mut()
        .take(stop_at_address_index)
        .map(|address| {
            let client_options = client_options.clone();
            async move {
                let client = crate::client::get_client(&client_options);
                let client = client.read().await;

                let address_outputs = client.get_address().outputs(address.address()).await?;
                let balance = client.get_address().balance(address.address()).await?;

                let mut outputs = vec![];
                let mut messages = vec![];
                for output in address_outputs.iter() {
                    let output = client.get_output(output).await?;
                    let output: AddressOutput = output.try_into()?;

                    if let Ok(message) = client.get_message().data(output.message_id()).await {
                        let metadata = client.get_message().metadata(output.message_id()).await?;
                        messages.push((
                            *output.message_id(),
                            metadata.ledger_inclusion_state.map(|l| l == "included"),
                            message,
                        ));
                    }

                    outputs.push(output);
                }

                address.set_outputs(outputs);
                address.set_balance(balance);

                crate::Result::Ok(messages)
            }
        });

    for res in futures::future::join_all(futures_).await {
        messages.extend(res?);
    }

    Ok(messages)
}

async fn update_account_messages<'a>(
    account: &'a mut Account,
    new_messages: &'a [(MessageId, Option<bool>, IotaMessage)],
) -> crate::Result<()> {
    let client = get_client(account.client_options());

    account.do_mut(|account| {
        let messages = account.messages_mut();

        // sync `broadcasted` state
        messages
            .iter_mut()
            .filter(|message| !message.broadcasted() && new_messages.iter().any(|(id, _, _)| id == message.id()))
            .for_each(|message| {
                message.set_broadcasted(true);
            });
    });

    // sync `confirmed` state
    let unconfirmed_message_ids: Vec<MessageId> = account
        .messages()
        .iter()
        .filter(|message| message.confirmed().is_none())
        .map(|m| *m.id())
        .collect();

    let client = client.read().await;

    for message_id in unconfirmed_message_ids {
        let metadata = client.get_message().metadata(&message_id).await?;
        if let Some(inclusion_state) = metadata.ledger_inclusion_state {
            let confirmed = inclusion_state == "included";
            account.do_mut(|account| {
                let message = account
                    .messages_mut()
                    .iter_mut()
                    .find(|m| m.id() == &message_id)
                    .unwrap();
                message.set_confirmed(Some(confirmed));
            });
        }
    }

    Ok(())
}

async fn perform_sync(mut account: &mut Account, address_index: usize, gap_limit: usize) -> crate::Result<bool> {
    let (found_addresses, found_messages) = sync_addresses(&account, address_index, gap_limit).await?;

    let mut new_messages = vec![];
    for (found_message_id, confirmed, found_message) in found_messages {
        if !account
            .messages()
            .iter()
            .any(|message| message.id() == &found_message_id)
        {
            new_messages.push((found_message_id, confirmed, found_message));
        }
    }

    let synced_messages = sync_messages(&mut account, address_index).await?;
    new_messages.extend(synced_messages.into_iter());

    update_account_messages(&mut account, &new_messages).await?;

    let mut addresses_to_save = vec![];
    let mut ignored_addresses = vec![];
    let mut previous_address_is_unused = false;
    for found_address in found_addresses.into_iter() {
        let address_is_unused = found_address.outputs().is_empty();

        // if the previous address is unused, we'll keep checking to see if an used address was found on the gap limit
        if previous_address_is_unused {
            // subsequent unused address found; add it to the ignored addresses list
            if address_is_unused {
                ignored_addresses.push(found_address);
            }
            // used address found after finding unused addresses; we'll save all the previous ignored address and this
            // one aswell
            else {
                addresses_to_save.extend(ignored_addresses.into_iter());
                ignored_addresses = vec![];
                addresses_to_save.push(found_address);
            }
        }
        // if the previous address is used or this is the first address,
        // we'll save it because we want at least one unused address
        else {
            addresses_to_save.push(found_address);
        }
        previous_address_is_unused = address_is_unused;
    }

    let is_empty = new_messages.is_empty() && addresses_to_save.iter().all(|address| address.outputs().is_empty());

    account.append_addresses(addresses_to_save);

    let parsed_messages = new_messages
        .iter()
        .map(|(id, confirmed, message)| {
            Message::from_iota_message(*id, account.addresses(), &message, *confirmed).unwrap()
        })
        .collect();
    account.append_messages(parsed_messages);

    Ok(is_empty)
}

/// Account sync helper.
pub struct AccountSynchronizer {
    account_handle: AccountHandle,
    address_index: usize,
    gap_limit: usize,
    skip_persistance: bool,
}

impl AccountSynchronizer {
    /// Initialises a new instance of the sync helper.
    pub(super) async fn new(account_handle: AccountHandle) -> Self {
        let address_index = account_handle.read().await.addresses().len();
        Self {
            account_handle,
            // by default we synchronize from the latest address (supposedly unspent)
            address_index: if address_index == 0 { 0 } else { address_index - 1 },
            gap_limit: if address_index == 0 { 10 } else { 1 },
            skip_persistance: false,
        }
    }

    /// Number of address indexes that are generated.
    pub fn gap_limit(mut self, limit: usize) -> Self {
        self.gap_limit = limit;
        self
    }

    /// Skip write to the database.
    pub fn skip_persistance(mut self) -> Self {
        self.skip_persistance = true;
        self
    }

    /// Initial address index to start syncing.
    pub fn address_index(mut self, address_index: usize) -> Self {
        self.address_index = address_index;
        self
    }

    /// Syncs account with the tangle.
    /// The account syncing process ensures that the latest metadata (balance, transactions)
    /// associated with an account is fetched from the tangle and is stored locally.
    pub async fn execute(self) -> crate::Result<SyncedAccount> {
        let options = self.account_handle.client_options().await;
        let client = get_client(&options);

        let _ = crate::monitor::unsubscribe(self.account_handle.clone());

        let mut account_ = {
            let account_ref = self.account_handle.read().await;
            account_ref.clone()
        };
        let message_ids_before_sync: Vec<MessageId> = account_.messages().iter().map(|m| *m.id()).collect();
        let addresses_before_sync: Vec<String> = account_.addresses().iter().map(|a| a.address().to_bech32()).collect();

        let return_value = match perform_sync(&mut account_, self.address_index, self.gap_limit).await {
            Ok(is_empty) => {
                if !self.skip_persistance {
                    let mut account_ref = self.account_handle.write().await;
                    account_ref.set_addresses(account_.addresses().to_vec());
                    account_ref.set_messages(account_.messages().to_vec());
                }

                let account_ref = self.account_handle.read().await;

                let synced_account = SyncedAccount {
                    account_handle: self.account_handle.clone(),
                    deposit_address: account_ref.latest_address().unwrap().clone(),
                    is_empty,
                    addresses: account_ref
                        .addresses()
                        .iter()
                        .filter(|a| {
                            !addresses_before_sync
                                .iter()
                                .any(|addr| addr == &a.address().to_bech32())
                        })
                        .cloned()
                        .collect(),
                    messages: account_ref
                        .messages()
                        .iter()
                        .filter(|m| !message_ids_before_sync.iter().any(|id| id == m.id()))
                        .cloned()
                        .collect(),
                };
                Ok(synced_account)
            }
            Err(e) => Err(e),
        };

        let _ = crate::monitor::monitor_account_addresses_balance(self.account_handle.clone());
        let _ = crate::monitor::monitor_unconfirmed_messages(self.account_handle.clone());

        return_value
    }
}

fn serialize_as_id<S>(x: &AccountHandle, s: S) -> Result<S::Ok, S::Error>
where
    S: Serializer,
{
    crate::block_on(async move {
        let account = x.read().await;
        account.id().serialize(s)
    })
}

/// Data returned from account synchronization.
#[derive(Debug, Clone, Getters, Serialize)]
pub struct SyncedAccount {
    /// The associated account identifier.
    #[serde(rename = "accountId", serialize_with = "serialize_as_id")]
    #[getset(get = "pub")]
    account_handle: AccountHandle,
    /// The account's deposit address.
    #[serde(rename = "depositAddress")]
    #[getset(get = "pub")]
    deposit_address: Address,
    /// Whether the synced account is empty or not.
    #[serde(rename = "isEmpty")]
    #[getset(get = "pub(crate)")]
    is_empty: bool,
    /// The account messages.
    #[getset(get = "pub")]
    messages: Vec<Message>,
    /// The account addresses.
    #[getset(get = "pub")]
    addresses: Vec<Address>,
}

impl SyncedAccount {
    /// Selects input addresses for a value transaction.
    /// The method ensures that the recipient address doesn’t match any of the selected inputs or the remainder address.
    ///
    /// # Arguments
    ///
    /// * `threshold` Amount user wants to spend.
    /// * `address` Recipient address.
    ///
    /// # Return value
    ///
    /// Returns a (addresses, address) tuple representing the selected input addresses and the remainder address if
    /// needed.
    fn select_inputs<'a>(
        &self,
        locked_addresses: &'a mut MutexGuard<'_, Vec<IotaAddress>>,
        threshold: u64,
        account: &'a Account,
        address: &'a IotaAddress,
    ) -> crate::Result<(Vec<input_selection::Input>, Option<input_selection::Input>)> {
        let mut available_addresses: Vec<input_selection::Input> = account
            .addresses()
            .iter()
            .filter(|a| {
                a.address() != address && a.available_balance(&account) > 0 && !locked_addresses.contains(a.address())
            })
            .map(|a| input_selection::Input {
                address: a.address().clone(),
                balance: a.available_balance(&account),
            })
            .collect();
        let addresses = input_selection::select_input(threshold, &mut available_addresses)?;

        locked_addresses.extend(
            addresses
                .iter()
                .map(|a| a.address.clone())
                .collect::<Vec<IotaAddress>>(),
        );

        let remainder = if addresses.iter().fold(0, |acc, a| acc + a.balance) > threshold {
            addresses.last().cloned()
        } else {
            None
        };

        Ok((addresses, remainder))
    }

    /// Send messages.
    pub async fn transfer(&self, transfer_obj: Transfer) -> crate::Result<Message> {
        // validate the transfer
        if transfer_obj.amount == 0 {
            return Err(crate::WalletError::ZeroAmount);
        }

        let account_ = self.account_handle.read().await;

        // lock the transfer process until we select the input addresses
        // we do this to prevent multiple threads trying to transfer at the same time
        // so it doesn't consume the same addresses multiple times, which leads to a conflict state
        let account_addresses_locker = get_account_addresses_lock(account_.id());
        let mut locked_addresses = account_addresses_locker.lock().unwrap();

        // prepare the transfer getting some needed objects and values
        let value: u64 = transfer_obj.amount;
        let mut addresses_to_watch = vec![];

        if value > account_.total_balance() {
            return Err(crate::WalletError::InsufficientFunds);
        }

        let available_balance = account_.available_balance();
        drop(account_);

        // if the transfer value exceeds the account's available balance,
        // wait for an account update or sync it with the tangle
        if value > available_balance {
            let (tx, rx) = channel();
            let tx = Arc::new(Mutex::new(tx));

            let account_handle = self.account_handle.clone();
            thread::spawn(move || {
                let tx = tx.lock().unwrap();
                for _ in 1..30 {
                    thread::sleep(OUTPUT_LOCK_TIMEOUT / 30);
                    let account = crate::block_on(async { account_handle.read().await });
                    // the account received an update and now the balance is sufficient
                    if value <= account.available_balance() {
                        let _ = tx.send(());
                        break;
                    }
                }
            });

            match rx.recv_timeout(OUTPUT_LOCK_TIMEOUT) {
                Ok(_) => {}
                Err(_) => {
                    // if we got a timeout waiting for the account update, we try to sync it
                    self.account_handle.sync().await.execute().await?;
                }
            }
        }

        let account_ = self.account_handle.read().await;

        let client = crate::client::get_client(account_.client_options());
        let client = client.read().await;

        if let RemainderValueStrategy::AccountAddress(ref remainder_target_address) =
            transfer_obj.remainder_value_strategy
        {
            if !account_
                .addresses()
                .iter()
                .any(|addr| addr.address() == remainder_target_address)
            {
                return Err(crate::WalletError::InvalidRemainderValueAddress);
            }
        }

        // select the input addresses and check if a remainder address is needed
        let (input_addresses, remainder_address) = self.select_inputs(
            &mut locked_addresses,
            transfer_obj.amount,
            &account_,
            &transfer_obj.address,
        )?;

        // unlock the transfer process since we already selected the input addresses and locked them
        drop(locked_addresses);

        let mut utxos = vec![];
        let mut transaction_inputs = vec![];

        for input_address in &input_addresses {
            let account_address = account_
                .addresses()
                .iter()
                .find(|a| a.address() == &input_address.address)
                .unwrap();

            let mut outputs = vec![];
            let address_path = BIP32Path::from_str(&format!(
                "m/44H/4218H/{}H/{}H/{}H",
                *account_.index(),
                *account_address.internal() as u32,
                *account_address.key_index()
            ))
            .unwrap();

            for (offset, address_output) in account_address.available_outputs(&account_).iter().enumerate() {
                outputs.push((
                    (*address_output).clone(),
                    *account_address.key_index(),
                    address_path.clone(),
                ));
            }
            utxos.extend(outputs.into_iter());
        }

        let mut essence_builder = TransactionEssence::builder();
        let mut current_output_sum = 0;
        let mut remainder_value = 0;
        for (utxo, address_index, address_path) in utxos {
            let input: Input = UTXOInput::new(*utxo.transaction_id(), *utxo.index())
                .map_err(|e| anyhow::anyhow!(e.to_string()))?
                .into();
            essence_builder = essence_builder.add_input(input.clone());
            transaction_inputs.push(crate::signing::TransactionInput {
                input,
                address_index,
                address_path,
            });
            if current_output_sum == value {
                // already filled the transfer value; just collect the output value as remainder
                remainder_value += *utxo.amount();
            } else if current_output_sum + *utxo.amount() > value {
                // if the used UTXO amount is greater than the transfer value, this is the last iteration and we'll have
                // remainder value. we add an Output for the missing value and collect the remainder
                let missing_value = value - current_output_sum;
                remainder_value += *utxo.amount() - missing_value;
                essence_builder = essence_builder.add_output(
                    SignatureLockedSingleOutput::new(
                        transfer_obj.address.clone(),
                        NonZeroU64::new(missing_value).ok_or_else(|| anyhow::anyhow!("invalid amount"))?,
                    )
                    .into(),
                );
                current_output_sum += missing_value;
            } else {
                essence_builder = essence_builder.add_output(
                    SignatureLockedSingleOutput::new(
                        transfer_obj.address.clone(),
                        NonZeroU64::new(*utxo.amount()).ok_or_else(|| anyhow::anyhow!("invalid amount"))?,
                    )
                    .into(),
                );
                current_output_sum += *utxo.amount();
            }
        }

        drop(account_);
        let mut account_ = self.account_handle.write().await;

        // if there's remainder value, we check the strategy defined in the transfer
        let mut remainder_value_deposit_address = None;
        if remainder_value > 0 {
            let remainder_address =
                remainder_address.ok_or_else(|| anyhow::anyhow!("remainder address not defined"))?;
            let remainder_address = account_
                .addresses()
                .iter()
                .find(|a| a.address() == &remainder_address.address)
                .unwrap();

            let remainder_target_address = match transfer_obj.remainder_value_strategy {
                // use one of the account's addresses to send the remainder value
                RemainderValueStrategy::AccountAddress(target_address) => target_address,
                // generate a new change address to send the remainder value
                RemainderValueStrategy::ChangeAddress => {
                    if *remainder_address.internal() {
                        let deposit_address = account_.latest_address().unwrap().address().clone();
                        deposit_address
                    } else {
                        let change_address = crate::address::get_new_change_address(&account_, &remainder_address)?;
                        let addr = change_address.address().clone();
                        account_.append_addresses(vec![change_address]);
                        addresses_to_watch.push(addr.clone());
                        addr
                    }
                }
                // keep the remainder value on the address
                RemainderValueStrategy::ReuseAddress => remainder_address.address().clone(),
            };
            remainder_value_deposit_address = Some(remainder_target_address.clone());
            essence_builder = essence_builder.add_output(
                SignatureLockedSingleOutput::new(
                    remainder_target_address,
                    NonZeroU64::new(remainder_value).ok_or_else(|| anyhow::anyhow!("invalid amount"))?,
                )
                .into(),
            );
        }

        let (parent1, parent2) = client.get_tips().await?;

        let essence = essence_builder
            .finish()
            .map_err(|e| anyhow::anyhow!(format!("{:?}", e)))?;

<<<<<<< HEAD
        let unlock_blocks = crate::signing::with_signer(account.signer_type(), |signer| {
            signer.sign_message(&account, &essence, &mut transaction_inputs)
=======
        let unlock_blocks = crate::signing::with_signer(account_.signer_type(), |signer| {
            signer.sign_message(&account_, &essence, &mut address_index_recorders)
>>>>>>> 5b98a039
        })?;

        let mut tx_builder = Transaction::builder().with_essence(essence);
        for unlock_block in unlock_blocks {
            tx_builder = tx_builder.add_unlock_block(unlock_block);
        }

        let transaction = tx_builder.finish().map_err(|e| anyhow::anyhow!(format!("{:?}", e)))?;

        let message = MessageBuilder::<ClientMiner>::new()
            .with_parent1(parent1)
            .with_parent2(parent2)
            .with_payload(Payload::Transaction(Box::new(transaction)))
            .with_network_id(client.get_network_id().await?)
            .with_nonce_provider(client.get_pow_provider(), 4000f64)
            .finish()
            .map_err(|e| anyhow::anyhow!(e.to_string()))?;

        let message_id = client.post_message(&message).await?;

        // if this is a transfer to the account's latest address or we used the latest as deposit of the remainder
        // value, we generate a new one to keep the latest address unused
        let latest_address = account_.latest_address().unwrap().address();
        if latest_address == &transfer_obj.address
            || (remainder_value_deposit_address.is_some()
                && &remainder_value_deposit_address.unwrap() == latest_address)
        {
            let addr = crate::address::get_new_address(&account_)?;
            addresses_to_watch.push(addr.address().clone());
            account_.append_addresses(vec![addr]);
        }

        let message = client.get_message().data(&message_id).await?;

        let message = Message::from_iota_message(message_id, account_.addresses(), &message, None)?;
        account_.append_messages(vec![message.clone()]);

        let account_addresses_locker = get_account_addresses_lock(account_.id());
        let mut locked_addresses = account_addresses_locker.lock().unwrap();
        for input_address in &input_addresses {
            let index = locked_addresses
                .iter()
                .position(|a| a == &input_address.address)
                .unwrap();
            locked_addresses.remove(index);
        }

        // drop the client and account_ refs so it doesn't lock the monitor system
        drop(account_);
        drop(client);

        for address in addresses_to_watch {
            // ignore errors because we fallback to the polling system
            let _ = crate::monitor::monitor_address_balance(self.account_handle.clone(), &address);
        }

        // ignore errors because we fallback to the polling system
        let _ = crate::monitor::monitor_confirmation_state_change(self.account_handle.clone(), &message_id);

        Ok(message)
    }

    /// Retry message.
    pub async fn retry(&self, message_id: &MessageId) -> crate::Result<Message> {
        repost_message(self.account_handle.clone(), message_id, RepostAction::Retry).await
    }

    /// Promote message.
    pub async fn promote(&self, message_id: &MessageId) -> crate::Result<Message> {
        repost_message(self.account_handle.clone(), message_id, RepostAction::Promote).await
    }

    /// Reattach message.
    pub async fn reattach(&self, message_id: &MessageId) -> crate::Result<Message> {
        repost_message(self.account_handle.clone(), message_id, RepostAction::Reattach).await
    }
}

pub(crate) enum RepostAction {
    Retry,
    Reattach,
    Promote,
}

pub(crate) async fn repost_message(
    account_handle: AccountHandle,
    message_id: &MessageId,
    action: RepostAction,
) -> crate::Result<Message> {
    let mut account = account_handle.write().await;

    let message = match account.get_message(message_id) {
        Some(message_to_repost) => {
            // get the latest reattachment of the message we want to promote/rettry/reattach
            let messages = account.list_messages(0, 0, None);
            let message_to_repost = messages
                .iter()
                .find(|m| m.payload() == message_to_repost.payload())
                .unwrap();
            if message_to_repost.confirmed().unwrap_or(false) {
                return Err(crate::WalletError::ClientError(
                    iota::client::Error::NoNeedPromoteOrReattach(message_id.to_string()),
                ));
            }

            let client = crate::client::get_client(account.client_options());
            let client = client.read().await;

            let (id, message) = match action {
                RepostAction::Promote => {
                    let metadata = client.get_message().metadata(message_id).await?;
                    if metadata.should_promote.unwrap_or(false) {
                        client.promote(message_id).await?
                    } else {
                        return Err(crate::WalletError::ClientError(
                            iota::client::Error::NoNeedPromoteOrReattach(message_id.to_string()),
                        ));
                    }
                }
                RepostAction::Reattach => {
                    let metadata = client.get_message().metadata(message_id).await?;
                    if metadata.should_reattach.unwrap_or(false) {
                        client.reattach(message_id).await?
                    } else {
                        return Err(crate::WalletError::ClientError(
                            iota::client::Error::NoNeedPromoteOrReattach(message_id.to_string()),
                        ));
                    }
                }
                RepostAction::Retry => client.retry(message_id).await?,
            };
            let message = Message::from_iota_message(id, account.addresses(), &message, None)?;

            account.append_messages(vec![message.clone()]);

            account.save()?;

            Ok(message)
        }
        None => Err(crate::WalletError::MessageNotFound),
    }?;

    Ok(message)
}

#[cfg(test)]
mod tests {
    use crate::client::ClientOptionsBuilder;
    use rusty_fork::rusty_fork_test;

    rusty_fork_test! {
        #[test]
        fn account_sync() {
            let manager = crate::test_utils::get_account_manager();
            let manager = manager.lock().unwrap();

            let client_options = ClientOptionsBuilder::node("https://nodes.devnet.iota.org:443")
                .unwrap()
                .build();
            crate::block_on(async move {
                let account = manager
                    .create_account(client_options)
                    .alias("alias")
                    .initialise()
                    .await
                    .unwrap();
            });

            // let synced_accounts = account.sync().execute().await.unwrap();
            // TODO improve test when the node API is ready to use
        }
    }
}<|MERGE_RESOLUTION|>--- conflicted
+++ resolved
@@ -684,13 +684,8 @@
             .finish()
             .map_err(|e| anyhow::anyhow!(format!("{:?}", e)))?;
 
-<<<<<<< HEAD
-        let unlock_blocks = crate::signing::with_signer(account.signer_type(), |signer| {
-            signer.sign_message(&account, &essence, &mut transaction_inputs)
-=======
         let unlock_blocks = crate::signing::with_signer(account_.signer_type(), |signer| {
-            signer.sign_message(&account_, &essence, &mut address_index_recorders)
->>>>>>> 5b98a039
+            signer.sign_message(&account_, &essence, &mut transaction_inputs)
         })?;
 
         let mut tx_builder = Transaction::builder().with_essence(essence);
