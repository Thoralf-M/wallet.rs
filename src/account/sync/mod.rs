--- conflicted
+++ resolved
@@ -1,20 +1,4 @@
 // Copyright 2020 IOTA Stiftung
-<<<<<<< HEAD
-//
-// Licensed under the Apache License, Version 2.0 (the "License"); you may not use this file except in compliance with
-// the License. You may obtain a copy of the License at
-//
-//     http://www.apache.org/licenses/LICENSE-2.0
-//
-// Unless required by applicable law or agreed to in writing, software distributed under the License is distributed on
-// an "AS IS" BASIS, WITHOUT WARRANTIES OR CONDITIONS OF ANY KIND, either express or implied.
-// See the License for the specific language governing permissions and limitations under the License.
-
-use crate::account::{Account, AccountIdentifier};
-use crate::address::{Address, AddressBuilder, AddressOutput, IotaAddress};
-use crate::client::get_client;
-use crate::message::{Message, RemainderValueStrategy, Transfer};
-=======
 // SPDX-License-Identifier: Apache-2.0
 
 use crate::{
@@ -23,7 +7,6 @@
     client::get_client,
     message::{Message, RemainderValueStrategy, Transfer},
 };
->>>>>>> 85575f8b
 
 use getset::Getters;
 use iota::message::prelude::{
@@ -70,21 +53,8 @@
         let mut generated_iota_addresses = vec![]; // collection of (address_index, internal, address) pairs
         for i in address_index..(address_index + gap_limit) {
             // generate both `public` and `internal (change)` addresses
-<<<<<<< HEAD
-            generated_iota_addresses.push((
-                i,
-                false,
-                crate::address::get_iota_address(&account, i, false)?,
-            ));
-            generated_iota_addresses.push((
-                i,
-                true,
-                crate::address::get_iota_address(&account, i, true)?,
-            ));
-=======
             generated_iota_addresses.push((i, false, crate::address::get_iota_address(&account, i, false)?));
             generated_iota_addresses.push((i, true, crate::address::get_iota_address(&account, i, true)?));
->>>>>>> 85575f8b
         }
 
         let mut curr_generated_addresses = vec![];
@@ -500,11 +470,7 @@
             .map_err(|e| anyhow::anyhow!(e.to_string()))?
             .into();
             essence_builder = essence_builder.add_input(input.clone());
-<<<<<<< HEAD
             transaction_inputs.push(crate::signing::TransactionInput {
-=======
-            address_index_recorders.push(crate::signing::TransactionInput {
->>>>>>> 85575f8b
                 input,
                 address_index,
                 address_path,
@@ -578,27 +544,16 @@
             .finish()
             .map_err(|e| anyhow::anyhow!(format!("{:?}", e)))?;
 
-<<<<<<< HEAD
-        let unlock_blocks = crate::signing::with_signer(account.account_type(), |signer| {
+        let unlock_blocks = crate::signing::with_signer(account.signer_type(), |signer| {
             signer.sign_message(&account, &essence, &mut transaction_inputs)
-=======
-        let unlock_blocks = crate::signing::with_signer(account.signer_type(), |signer| {
-            signer.sign_message(&account, &essence, &mut address_index_recorders)
->>>>>>> 85575f8b
         })?;
 
         let mut tx_builder = Transaction::builder().with_essence(essence);
         for unlock_block in unlock_blocks {
             tx_builder = tx_builder.add_unlock_block(unlock_block);
         }
-<<<<<<< HEAD
-
-        let transaction = tx_builder
-            .finish()
-            .map_err(|e| anyhow::anyhow!(format!("{:?}", e)))?;
-=======
+
         let transaction = tx_builder.finish().map_err(|e| anyhow::anyhow!(format!("{:?}", e)))?;
->>>>>>> 85575f8b
 
         let message = IotaMessage::builder()
             .with_parent1(parent1)
