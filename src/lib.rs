--- conflicted
+++ resolved
@@ -117,11 +117,6 @@
     /// the address must belong to the account.
     #[error("the remainder value address doesn't belong to the account")]
     InvalidRemainderValueAddress,
-<<<<<<< HEAD
-    /// Stronghold instance not initialised with its password.
-    #[error("stronghold not initialised")]
-    StrongholdNotInitialised,
-=======
     /// Storage access error.
     #[error("error accessing storage: {0}")]
     Storage(String),
@@ -146,6 +141,7 @@
     /// Error that happens when the stronghold snapshot wasn't loaded.
     /// The snapshot is loaded through the
     /// [AccountManager#set_stronghold_password](struct.AccountManager.html#method.set_stronghold_password).
+    #[cfg(feature = "stronghold")]
     #[error("stronghold not loaded")]
     StrongholdNotLoaded,
     /// Invalid hex string.
@@ -204,7 +200,6 @@
     fn fmt(&self, f: &mut std::fmt::Formatter<'_>) -> std::fmt::Result {
         write!(f, "{}", format!("{:?}", self).to_lowercase())
     }
->>>>>>> b08012c2
 }
 
 impl Drop for Error {
@@ -212,32 +207,6 @@
         event::emit_error(self);
     }
 }
-<<<<<<< HEAD
-=======
-
-pub(crate) fn init_stronghold(stronghold_path: &PathBuf, stronghold: Stronghold) {
-    let mut stronghold_map = STRONGHOLD_INSTANCE.get_or_init(Default::default).lock().unwrap();
-    stronghold_map.insert(stronghold_path.to_path_buf(), stronghold);
-}
-
-pub(crate) fn remove_stronghold(stronghold_path: PathBuf) {
-    let mut stronghold_map = STRONGHOLD_INSTANCE.get_or_init(Default::default).lock().unwrap();
-    stronghold_map.remove(&stronghold_path);
-}
-
-pub(crate) fn with_stronghold_from_path<T, F: FnOnce(&Stronghold) -> crate::Result<T>>(
-    path: &PathBuf,
-    cb: F,
-) -> crate::Result<T> {
-    let stronghold_map = STRONGHOLD_INSTANCE.get_or_init(Default::default).lock().unwrap();
-    if let Some(stronghold) = stronghold_map.get(path) {
-        cb(stronghold)
-    } else {
-        Err(Error::StrongholdNotLoaded)
-    }
-}
-
->>>>>>> b08012c2
 pub(crate) fn block_on<C: futures::Future>(cb: C) -> C::Output {
     let runtime = RUNTIME.get_or_init(|| Mutex::new(Runtime::new().unwrap()));
     runtime.lock().unwrap().block_on(cb)
