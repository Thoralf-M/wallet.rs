// Copyright 2020 IOTA Stiftung
// SPDX-License-Identifier: Apache-2.0

use crate::{
    account::AccountIdentifier,
    account_manager::AccountManager,
    message::{Message as WalletMessage, Transfer},
    DateTime, Result, Utc,
};
use futures::{Future, FutureExt};
use iota::message::prelude::MessageId;

use std::{
    any::Any,
    borrow::Cow,
    convert::TryInto,
    num::NonZeroU64,
    panic::{catch_unwind, AssertUnwindSafe},
};

mod message;
pub use message::*;

/// The Wallet message handler.
pub struct WalletMessageHandler {
    account_manager: AccountManager,
}

fn panic_to_response_message(panic: Box<dyn Any>) -> Result<ResponseType> {
    let msg = if let Some(message) = panic.downcast_ref::<Cow<'_, str>>() {
        format!("Internal error: {}", message)
    } else {
        "Internal error".to_string()
    };
    let current_backtrace = backtrace::Backtrace::new();
    Ok(ResponseType::Panic(format!("{}\n\n{:?}", msg, current_backtrace)))
}

fn convert_panics<F: FnOnce() -> Result<ResponseType>>(f: F) -> Result<ResponseType> {
    match catch_unwind(AssertUnwindSafe(|| f())) {
        Ok(result) => result,
        Err(panic) => panic_to_response_message(panic),
    }
}

async fn convert_async_panics<F>(f: impl FnOnce() -> F) -> Result<ResponseType>
where
    F: Future<Output = Result<ResponseType>>,
{
    match AssertUnwindSafe(f()).catch_unwind().await {
        Ok(result) => result,
        Err(panic) => panic_to_response_message(panic),
    }
}

impl WalletMessageHandler {
    /// Creates a new instance of the message handler with the default account manager.
    pub async fn new() -> Result<Self> {
        let instance = Self {
            account_manager: AccountManager::builder().finish().await?,
        };
        Ok(instance)
    }

    /// Creates a new instance of the message handler with the specified account manager.
    pub fn with_manager(account_manager: AccountManager) -> Result<Self> {
        let instance = Self { account_manager };
        Ok(instance)
    }

    /// Handles a message.
    pub async fn handle(&mut self, message: Message) {
        let response: Result<ResponseType> = match message.message_type() {
            MessageType::RemoveAccount(account_id) => {
                convert_async_panics(|| async { self.remove_account(account_id).await }).await
            }
            MessageType::CreateAccount(account) => {
                convert_async_panics(|| async { self.create_account(account).await }).await
            }
            MessageType::GetAccount(account_id) => {
                convert_async_panics(|| async { self.get_account(account_id).await }).await
            }
            MessageType::GetAccounts => convert_async_panics(|| async { self.get_accounts().await }).await,
            MessageType::CallAccountMethod { account_id, method } => {
                convert_async_panics(|| async { self.call_account_method(account_id, method).await }).await
            }
            MessageType::SyncAccounts => convert_async_panics(|| async { self.sync_accounts().await }).await,
            MessageType::Reattach { account_id, message_id } => {
                convert_async_panics(|| async { self.reattach(account_id, message_id).await }).await
            }
            MessageType::Backup(destination_path) => convert_panics(|| self.backup(destination_path)),
<<<<<<< HEAD
            #[cfg(any(feature = "stronghold", feature = "sqlite"))]
            MessageType::RestoreBackup(backup_path) => {
                convert_async_panics(|| async { self.restore_backup(backup_path).await }).await
            }
            #[cfg(feature = "stronghold")]
=======
            MessageType::RestoreBackup(backup_path) => {
                convert_async_panics(|| async { self.restore_backup(backup_path).await }).await
            }
>>>>>>> b08012c2
            MessageType::SetStrongholdPassword(password) => {
                convert_async_panics(|| async { self.set_stronghold_password(password).await }).await
            }
            MessageType::SendTransfer { account_id, transfer } => {
                convert_async_panics(|| async { self.send_transfer(account_id, transfer.clone().finish()).await }).await
            }
            MessageType::InternalTransfer {
                from_account_id,
                to_account_id,
                amount,
            } => {
                convert_async_panics(|| async { self.internal_transfer(from_account_id, to_account_id, *amount).await })
                    .await
            }
        };

        let response = match response {
            Ok(r) => r,
            Err(e) => ResponseType::Error(e),
        };
        let _ = message
            .response_tx
            .send(Response::new(message.id().to_string(), message.message_type, response));
    }

    fn backup(&self, destination_path: &str) -> Result<ResponseType> {
        self.account_manager.backup(destination_path)?;
        Ok(ResponseType::BackupSuccessful)
    }

<<<<<<< HEAD
    #[cfg(any(feature = "stronghold", feature = "sqlite"))]
=======
>>>>>>> b08012c2
    async fn restore_backup(&self, backup_path: &str) -> Result<ResponseType> {
        self.account_manager.import_accounts(backup_path).await?;
        Ok(ResponseType::BackupRestored)
    }

    async fn reattach(&self, account_id: &AccountIdentifier, message_id: &str) -> Result<ResponseType> {
        let parsed_message_id = MessageId::new(
            message_id.as_bytes()[..]
                .try_into()
                .map_err(|_| crate::Error::InvalidMessageId)?,
        );
        self.account_manager.reattach(account_id, &parsed_message_id).await?;
        Ok(ResponseType::Reattached(message_id.to_string()))
    }

    async fn sync_accounts(&self) -> Result<ResponseType> {
        let synced = self.account_manager.sync_accounts().await?;
        Ok(ResponseType::SyncedAccounts(synced))
    }

    async fn call_account_method(
        &self,
        account_id: &AccountIdentifier,
        method: &AccountMethod,
    ) -> Result<ResponseType> {
        let account_handle = self.account_manager.get_account(account_id).await?;

        match method {
            AccountMethod::GenerateAddress => {
                let address = account_handle.generate_address().await?;
                Ok(ResponseType::GeneratedAddress(address))
            }
            AccountMethod::ListMessages {
                count,
                from,
                message_type,
            } => {
                let account = account_handle.read().await;
                let messages: Vec<WalletMessage> = account
                    .list_messages(*count, *from, message_type.clone())
                    .into_iter()
                    .cloned()
                    .collect();
                Ok(ResponseType::Messages(messages))
            }
            AccountMethod::ListAddresses { unspent } => {
                let account = account_handle.read().await;
                let addresses = account.list_addresses(*unspent).into_iter().cloned().collect();
                Ok(ResponseType::Addresses(addresses))
            }
            AccountMethod::GetAvailableBalance => {
                let account = account_handle.read().await;
                Ok(ResponseType::AvailableBalance(account.available_balance()))
            }
            AccountMethod::GetTotalBalance => {
                let account = account_handle.read().await;
                Ok(ResponseType::TotalBalance(account.total_balance()))
            }
            AccountMethod::GetLatestAddress => {
                let account = account_handle.read().await;
                Ok(ResponseType::LatestAddress(account.latest_address().cloned()))
            }
            AccountMethod::SyncAccount {
                address_index,
                gap_limit,
                skip_persistance,
            } => {
                let mut synchronizer = account_handle.sync().await;
                if let Some(address_index) = address_index {
                    synchronizer = synchronizer.address_index(*address_index);
                }
                if let Some(gap_limit) = gap_limit {
                    synchronizer = synchronizer.gap_limit(*gap_limit);
                }
                if let Some(skip_persistance) = skip_persistance {
                    if *skip_persistance {
                        synchronizer = synchronizer.skip_persistance();
                    }
                }
                let synced = synchronizer.execute().await?;
                Ok(ResponseType::SyncedAccount(synced))
            }
        }
    }

    /// The remove account message handler.
    async fn remove_account(&self, account_id: &AccountIdentifier) -> Result<ResponseType> {
        self.account_manager
            .remove_account(&account_id)
            .await
            .map(|_| ResponseType::RemovedAccount(account_id.clone()))
    }

    /// The create account message handler.
    async fn create_account(&self, account: &AccountToCreate) -> Result<ResponseType> {
        let mut builder = self.account_manager.create_account(account.client_options.clone());

        if let Some(mnemonic) = &account.mnemonic {
            builder = builder.mnemonic(mnemonic);
        }
        if let Some(alias) = &account.alias {
            builder = builder.alias(alias);
        }
        if let Some(created_at) = &account.created_at {
            builder = builder.created_at(created_at.parse::<DateTime<Utc>>()?);
        }

        match builder.initialise().await {
            Ok(account_handle) => {
                let account = account_handle.read().await;
                Ok(ResponseType::CreatedAccount(account.clone()))
            }
            Err(e) => Err(e),
        }
    }

    async fn get_account(&self, account_id: &AccountIdentifier) -> Result<ResponseType> {
        let account_handle = self.account_manager.get_account(&account_id).await?;
        let account = account_handle.read().await;
        Ok(ResponseType::ReadAccount(account.clone()))
    }

    async fn get_accounts(&self) -> Result<ResponseType> {
        let accounts = self.account_manager.get_accounts().await;
        let mut accounts_ = Vec::new();
        for account_handle in accounts {
            accounts_.push(account_handle.read().await.clone());
        }
        Ok(ResponseType::ReadAccounts(accounts_))
    }

    #[cfg(feature = "stronghold")]
    async fn set_stronghold_password(&mut self, password: &str) -> Result<ResponseType> {
        self.account_manager.set_stronghold_password(password).await?;
        Ok(ResponseType::StrongholdPasswordSet)
    }

    async fn send_transfer(&self, account_id: &AccountIdentifier, transfer: Transfer) -> Result<ResponseType> {
        let account = self.account_manager.get_account(account_id).await?;
        let synced = account.sync().await.execute().await?;
        let message = synced.transfer(transfer).await?;
        Ok(ResponseType::SentTransfer(message))
    }

    async fn internal_transfer(
        &self,
        from_account_id: &AccountIdentifier,
        to_account_id: &AccountIdentifier,
        amount: NonZeroU64,
    ) -> Result<ResponseType> {
        let message = self
            .account_manager
            .internal_transfer(from_account_id, to_account_id, amount)
            .await?;
        Ok(ResponseType::SentTransfer(message))
    }
}

#[cfg(test)]
mod tests {
    use super::{AccountToCreate, Message, MessageType, Response, ResponseType, WalletMessageHandler};
    use crate::client::ClientOptionsBuilder;
    use tokio::sync::mpsc::{unbounded_channel, UnboundedReceiver, UnboundedSender};

    /// The wallet actor builder.
    #[derive(Default)]
    pub struct WalletBuilder {
        rx: Option<UnboundedReceiver<Message>>,
        message_handler: Option<WalletMessageHandler>,
    }

    impl WalletBuilder {
        /// Creates a new wallet actor builder.
        pub fn new() -> Self {
            Self::default()
        }

        /// Sets the receiver for messages.
        pub fn rx(mut self, rx: UnboundedReceiver<Message>) -> Self {
            self.rx.replace(rx);
            self
        }

        /// Sets the wallet message handler
        pub fn message_handler(mut self, message_handler: WalletMessageHandler) -> Self {
            self.message_handler.replace(message_handler);
            self
        }

        /// Builds the Wallet actor.
        pub async fn build(self) -> Wallet {
            Wallet {
                rx: self.rx.expect("rx is required"),
                message_handler: self.message_handler.expect("message handler is required"),
            }
        }
    }

    /// The Account actor.
    pub struct Wallet {
        rx: UnboundedReceiver<Message>,
        message_handler: WalletMessageHandler,
    }

    impl Wallet {
        /// Runs the actor.
        pub async fn run(mut self) {
            println!("running wallet actor");

            while let Some(message) = self.rx.recv().await {
                self.message_handler.handle(message).await;
            }
        }
    }

    fn spawn_actor() -> UnboundedSender<Message> {
        let (tx, rx) = unbounded_channel();
        std::thread::spawn(|| {
            let mut runtime = tokio::runtime::Runtime::new().unwrap();
            runtime.block_on(async move {
                let actor = WalletBuilder::new()
                    .rx(rx)
                    .message_handler(WalletMessageHandler::new().await.unwrap())
                    .build()
                    .await;
                actor.run().await
            });
        });
        tx
    }

    async fn send_message(tx: &UnboundedSender<Message>, message_type: MessageType) -> Response {
        let (message_tx, mut message_rx) = unbounded_channel();
        let message = Message::new("".to_string(), message_type, message_tx);
        tx.send(message).unwrap();
        message_rx.recv().await.unwrap()
    }

    #[tokio::test]
    async fn create_and_remove_account() {
        let tx = spawn_actor();

        // create an account
        let account = AccountToCreate {
            client_options: ClientOptionsBuilder::node("http://node.iota").unwrap().build(),
            mnemonic: None,
            alias: None,
            created_at: None,
        };
        send_message(&tx, MessageType::SetStrongholdPassword("password".to_string())).await;
        let response = send_message(&tx, MessageType::CreateAccount(account)).await;
        match response.response() {
            ResponseType::CreatedAccount(created_account) => {
                let id = created_account.id().clone();
                std::thread::spawn(move || {
                    std::thread::sleep(std::time::Duration::from_secs(6));
                    // remove the created account
                    let response =
                        crate::block_on(async move { send_message(&tx, MessageType::RemoveAccount(id)).await });
                    assert!(matches!(response.response(), ResponseType::RemovedAccount(_)));
                });
            }
            _ => panic!("unexpected response"),
        }
    }
}<|MERGE_RESOLUTION|>--- conflicted
+++ resolved
@@ -89,17 +89,11 @@
                 convert_async_panics(|| async { self.reattach(account_id, message_id).await }).await
             }
             MessageType::Backup(destination_path) => convert_panics(|| self.backup(destination_path)),
-<<<<<<< HEAD
             #[cfg(any(feature = "stronghold", feature = "sqlite"))]
             MessageType::RestoreBackup(backup_path) => {
                 convert_async_panics(|| async { self.restore_backup(backup_path).await }).await
             }
             #[cfg(feature = "stronghold")]
-=======
-            MessageType::RestoreBackup(backup_path) => {
-                convert_async_panics(|| async { self.restore_backup(backup_path).await }).await
-            }
->>>>>>> b08012c2
             MessageType::SetStrongholdPassword(password) => {
                 convert_async_panics(|| async { self.set_stronghold_password(password).await }).await
             }
@@ -130,10 +124,7 @@
         Ok(ResponseType::BackupSuccessful)
     }
 
-<<<<<<< HEAD
     #[cfg(any(feature = "stronghold", feature = "sqlite"))]
-=======
->>>>>>> b08012c2
     async fn restore_backup(&self, backup_path: &str) -> Result<ResponseType> {
         self.account_manager.import_accounts(backup_path).await?;
         Ok(ResponseType::BackupRestored)
