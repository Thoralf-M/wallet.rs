--- conflicted
+++ resolved
@@ -61,17 +61,11 @@
 
 #[tokio::main]
 async fn main() -> iota_wallet::Result<()> {
-<<<<<<< HEAD
-    let mut manager =
-        AccountManager::with_storage_adapter("./example-database/sled", MyStorage::new("./example-database/sled")?)
-            .unwrap();
-=======
     let mut manager = AccountManager::builder()
         .with_storage("./example-database/sled", MyStorage::new("./example-database/sled")?)
         .finish()
         .await
         .unwrap();
->>>>>>> 5b98a039
     manager.set_stronghold_password("password").await.unwrap();
 
     // first we'll create an example account
