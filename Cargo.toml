[package]
name = "iota-wallet"
version = "0.1.0"
authors = ["Lucas Nogueira <lucas.nogueira@iota.org>"]
edition = "2018"

[dependencies]
anyhow = "1.0"
thiserror = "1.0"
chrono = { version = "0.4", features = ["serde"] }
getset = "0.1"
serde = { version = "1.0", features = ["derive"] }
serde_json = "1.0"
serde_repr = "0.1"
once_cell = "1.5"
iota-core = { git = "https://github.com/iotaledger/iota.rs", branch = "dev" }
url = { version = "2.2", features = [ "serde" ] }
tokio = "0.2"
rand = "0.7"
rusqlite = { version = "0.24", features = ["bundled"], optional = true }
slip10 = "0.4"
bech32 = "0.7"
hex = "0.4"
futures = "0.3"
backtrace = "0.3"

# env mnemonic
bee-signing-ext = { git = "https://github.com/wusyong/bee-p.git", branch = "sign-ext", version = "^0.1.0-alpha" }
hmac = "0.10"
blake2 = "0.9"
<<<<<<< HEAD
unicode-normalization = "0.1"
pbkdf2 = "0.6"
sha2 = "0.9"
bee-common = { git = "https://github.com/iotaledger/bee/", rev = "30e718917fd68320d74dc61124322bfa17556780" }
=======
unicode-normalization = "0.1.13"
pbkdf2 = "0.3.0"
sha2 = "0.8.1"
dotenv = "0.15"
dialoguer = "0.7"
tiny-bip39 = "0.7"
>>>>>>> c5df42e3

# stronghold
iota-stronghold = { git = "https://github.com/iotaledger/stronghold.rs", branch = "feat/pre-refactor", optional = true }

[dev-dependencies]
tokio = { version = "0.3", features = ["full"] }
sled = "0.34"
rusty-fork = "0.3"

[features]
default = ["stronghold"]
stronghold = ["iota-stronghold", "rusqlite"]
sqlite = ["rusqlite"]<|MERGE_RESOLUTION|>--- conflicted
+++ resolved
@@ -28,19 +28,12 @@
 bee-signing-ext = { git = "https://github.com/wusyong/bee-p.git", branch = "sign-ext", version = "^0.1.0-alpha" }
 hmac = "0.10"
 blake2 = "0.9"
-<<<<<<< HEAD
 unicode-normalization = "0.1"
 pbkdf2 = "0.6"
 sha2 = "0.9"
-bee-common = { git = "https://github.com/iotaledger/bee/", rev = "30e718917fd68320d74dc61124322bfa17556780" }
-=======
-unicode-normalization = "0.1.13"
-pbkdf2 = "0.3.0"
-sha2 = "0.8.1"
 dotenv = "0.15"
 dialoguer = "0.7"
 tiny-bip39 = "0.7"
->>>>>>> c5df42e3
 
 # stronghold
 iota-stronghold = { git = "https://github.com/iotaledger/stronghold.rs", branch = "feat/pre-refactor", optional = true }
